#!/bin/bash
set -e

if [ -z "$FUNCTION_NAME" ]; then
  echo "FUNCTION_NAME is not set. Quitting."
  exit 1
fi

if [ -z "$SOURCE_DIR" ]; then
  SOURCE_DIR="."
fi
mkdir -p ~/.aws
mkdir -p ~/.config/yandex-cloud
envsubst < /config.tmpl > ~/.config/yandex-cloud/config.yaml

envsubst < /credentials.tmpl > ~/.aws/credentials

<<<<<<< HEAD
if [ ! -z "$EXCLUDE" ]; then
  zip -r ${GITHUB_SHA}.zip ${SOURCE_DIR} -x *.git* -x $EXCLUDE
else
  zip -r ${GITHUB_SHA}.zip ${SOURCE_DIR} -x *.git* 
fi

=======
HOME_DIR=$(pwd)
pushd ${SOURCE_DIR}
zip -r "${HOME_DIR}/${GITHUB_SHA}.zip" .
popd
>>>>>>> 0cd49230

if [ -z "$BUCKET" ]; then
  if [ -z "$ENVIRONMENT" ]; then
    yc serverless function version create --token ${TOKEN} \
      --function-name ${FUNCTION_NAME} \
      --cloud-id ${CLOUD_ID}\
      --folder-id ${FOLDER_ID} \
      --runtime ${RUNTIME} \
      --memory ${MEMORY} \
      --execution-timeout ${TIMEOUT} \
      --entrypoint ${ENTRYPOINT} \
      --source-path ${GITHUB_SHA}.zip
  else
    yc serverless function version create --token ${TOKEN} \
      --function-name ${FUNCTION_NAME} \
      --cloud-id ${CLOUD_ID}\
      --folder-id ${FOLDER_ID} \
      --runtime ${RUNTIME} \
      --memory ${MEMORY} \
      --execution-timeout ${TIMEOUT} \
      --entrypoint ${ENTRYPOINT} \
      --environment "${ENVIRONMENT}" \
      --source-path ${GITHUB_SHA}.zip
  fi
else
  if [ -z "$ACCESS_KEY" ]; then
    echo "ACCESS_KEY is not set. Quitting."
    exit 1
  fi

  if [ -z "$SECRET_KEY" ]; then
    echo "SECRET_KEY is not set. Quitting."
    exit 1
  fi
  aws --endpoint-url=https://storage.yandexcloud.net s3 cp ${GITHUB_SHA}.zip s3://${BUCKET}/${FUNCTION_NAME}/${GITHUB_SHA}.zip

  if [ -z "$ENVIRONMENT" ]; then
    yc serverless function version create --token ${TOKEN} \
      --function-name ${FUNCTION_NAME} \
      --cloud-id ${CLOUD_ID}\
      --folder-id ${FOLDER_ID} \
      --runtime ${RUNTIME} \
      --memory ${MEMORY} \
      --execution-timeout ${TIMEOUT} \
      --entrypoint ${ENTRYPOINT} \
      --package-bucket-name ${BUCKET} \
      --package-object-name ${FUNCTION_NAME}/${GITHUB_SHA}.zip 
  else
    yc serverless function version create --token ${TOKEN} \
      --function-name ${FUNCTION_NAME} \
      --cloud-id ${CLOUD_ID}\
      --folder-id ${FOLDER_ID} \
      --runtime ${RUNTIME} \
      --memory ${MEMORY} \
      --execution-timeout ${TIMEOUT} \
      --entrypoint ${ENTRYPOINT} \
      --environment "${ENVIRONMENT}" \
      --package-bucket-name ${BUCKET} \
      --package-object-name ${FUNCTION_NAME}/${GITHUB_SHA}.zip
  fi
fi

#remove package
rm -f "${HOME_DIR}/${GITHUB_SHA}.zip"<|MERGE_RESOLUTION|>--- conflicted
+++ resolved
@@ -15,19 +15,15 @@
 
 envsubst < /credentials.tmpl > ~/.aws/credentials
 
-<<<<<<< HEAD
-if [ ! -z "$EXCLUDE" ]; then
-  zip -r ${GITHUB_SHA}.zip ${SOURCE_DIR} -x *.git* -x $EXCLUDE
-else
-  zip -r ${GITHUB_SHA}.zip ${SOURCE_DIR} -x *.git* 
-fi
 
-=======
 HOME_DIR=$(pwd)
 pushd ${SOURCE_DIR}
-zip -r "${HOME_DIR}/${GITHUB_SHA}.zip" .
+if [ ! -z "$EXCLUDE" ]; then
+  zip -r "${HOME_DIR}/${GITHUB_SHA}.zip" -x *.git* -x $EXCLUDE .
+else
+  zip -r "${HOME_DIR}/${GITHUB_SHA}.zip" -x *.git* .
+fi
 popd
->>>>>>> 0cd49230
 
 if [ -z "$BUCKET" ]; then
   if [ -z "$ENVIRONMENT" ]; then
